##############################################################################################################################
# Freeze log

[video server]Checking camera availability...
[video_server.check_camera] thread lock here
[qt overlay] Found kiosk_app on tkinter_root
[qt overlay] Stored kiosk_app with computer_name: TIME-MACHINE-KIOSK



<<<<<<< HEAD
=======
[message handler] Creating new file downloader for admin IP: 192.168.0.110
[message handler] Initiating sync with admin at 192.168.0.110
[kiosk_file_downloader] Sync requested
[kiosk_file_downloader] Operations appear to be stalled, resetting state...
[kiosk_file_downloader] Reset sync state

...

[kiosk_file_downloader] Processing batch of 10 files (19.3MB)
[kiosk_file_downloader] Processed 50/73 files...
[kiosk_file_downloader] Processing batch of 10 files (44.7MB)
[kiosk_file_downloader] Processed 60/73 files...
[kiosk_file_downloader] Processing batch of 10 files
>>>>>>> 88211c51


##############################################################################################################################
# important/immediate todo

<<<<<<< HEAD
=======
"failed to download files"? seems specific and not size related

>>>>>>> 88211c51
film video solutions, import/move over audio hints, add image hints as custom hints and images to the manual hint library

rebooter added to kiosk app

video player performance abysmal
  identify and ensure all "video finish" logic exists in video MANAGER, then proceed with player rewrite

##############################################################################################################################
# priority bugs


hangup reliability: 
    kiosks don't always launch successfully, especially after the video feed check
    kiosk doesn't retry/add itself back to queue after failed sync attempt
    "Blocking Network Operations (Highest Probability): This is by far the most likely culprit. The code has multiple places where network operations (sockets, HTTP requests) occur without proper timeouts and error handling. SIGINT (Ctrl+C) often interrupts these blocking calls.
    Deadlocks (Medium Probability): The code uses threading.Lock in several places (audio_server.py, video_server.py, kiosk_file_downloader.py, video_manager.py, prop_data_monitor.py). Improper lock acquisition and release can lead to deadlocks. A single Ctrl+C might interrupt one thread, potentially breaking a deadlock, but this is unreliable.
    Long-running operations in the main Tkinter thread (Medium Probability): Blocking calls in the Tkinter main thread will freeze the GUI and can lead to this behavior. While the code tries to offload to threads, some operations still might occur within after callbacks or event handlers.
    Pygame Mixer Issues (Low Probability): While less likely than network issues, improper use of pygame.mixer can sometimes cause hangs, especially if there are errors loading or playing audio files.
    Infinite Loops (Low Probability): Less likely, but still possible. If any of the while self.running: loops have a subtle bug that prevents them from exiting, this could occur."

time machine camera loading issue

##############################################################################################################################
# known low priority bugs

kiosk auto resets twice
tab out doesn't always clear UI elements from view
kiosk UI element clearing behaviors in relation to videos are flickery due to numerous checks "arguing" about whether they should persist
password for settings gets prompted twice
mqtt connections get crippled while running file sync

##############################################################################################################################
# planned features: 

kiosk relaunch after sync finish

periodic setting of casino/morning after according to room?

reset props, reset room (runs reset all + reset kiosk)

##############################################################################################################################
# ambitious extra ideas:

xyz finished their game (instead of generic victory sound)
"wave back" button
more specific standby audio
log video solution usage to discourage excessive use
make "reset kiosk" a reliable UI debugger somehow
soundcheck logic kiosk side
save props' status for blackbox, delete save upon load
"enable drink menu" by default on
dark theme
hint count on THEIR side
"your host/gamemaster's name" shown at victory/loss(?) screen
route sound to speaker placed in office instead of from headphones
LLM translator call
AI generated text hint based on room state
announce to lobby: room states for automatic standbys/room victory/out of time 
mqtt LEDs for GMs to point out items (checkbox on hints, available or not based on "has_light" flag in prop naming json)
kiosk responds to prop finishes with vfx
technician app (e.g "finish all" button), reset ALLLLLL props, kiosk restarter, soundcheck functionality
dark theme
destroy all tkinter kiosk side

profile creation,
profile deletion (admin only)
save hint to public (usable by all profiles, shown what profile made it, save to own private profile)
save hint to private (local to profile)
save hint to global/default (admin only)
set hint color

##############################################################################################################################

prop monitoring functionality prompt:

For now, on the admin side, it need only print every message it receives from the kiosk, but it will only receive such messages when it has asked the kiosk for them.

So, it sends a message to kiosk message handler, and that tells message_handler to tell prop_data_monitor to gather a copy of all the data and send via networking.

it will be up to the admin's network_broadcast_handler to receive and parse this data, again, but that's later and for now it will just print.

The admin will have a file which will contain all of the IPs that the kiosk will need to report its latest data on, so this info will be included in the message sent via message_handler.

Please examine the structure of prop_name_mapping.json. Each item will have added to it (if necessary; some items will not have an "ip" property) "ip". So when admin requests data on props, it will pull all the IPs from that room's props based on prop_name_mapping.json.<|MERGE_RESOLUTION|>--- conflicted
+++ resolved
@@ -7,9 +7,8 @@
 [qt overlay] Stored kiosk_app with computer_name: TIME-MACHINE-KIOSK
 
 
+...
 
-<<<<<<< HEAD
-=======
 [message handler] Creating new file downloader for admin IP: 192.168.0.110
 [message handler] Initiating sync with admin at 192.168.0.110
 [kiosk_file_downloader] Sync requested
@@ -23,17 +22,13 @@
 [kiosk_file_downloader] Processing batch of 10 files (44.7MB)
 [kiosk_file_downloader] Processed 60/73 files...
 [kiosk_file_downloader] Processing batch of 10 files
->>>>>>> 88211c51
 
 
 ##############################################################################################################################
 # important/immediate todo
 
-<<<<<<< HEAD
-=======
-"failed to download files"? seems specific and not size related
+"failed to download files"?
 
->>>>>>> 88211c51
 film video solutions, import/move over audio hints, add image hints as custom hints and images to the manual hint library
 
 rebooter added to kiosk app
@@ -42,8 +37,7 @@
   identify and ensure all "video finish" logic exists in video MANAGER, then proceed with player rewrite
 
 ##############################################################################################################################
-# priority bugs
-
+# known priority bugs
 
 hangup reliability: 
     kiosks don't always launch successfully, especially after the video feed check
@@ -53,8 +47,6 @@
     Long-running operations in the main Tkinter thread (Medium Probability): Blocking calls in the Tkinter main thread will freeze the GUI and can lead to this behavior. While the code tries to offload to threads, some operations still might occur within after callbacks or event handlers.
     Pygame Mixer Issues (Low Probability): While less likely than network issues, improper use of pygame.mixer can sometimes cause hangs, especially if there are errors loading or playing audio files.
     Infinite Loops (Low Probability): Less likely, but still possible. If any of the while self.running: loops have a subtle bug that prevents them from exiting, this could occur."
-
-time machine camera loading issue
 
 ##############################################################################################################################
 # known low priority bugs
@@ -68,6 +60,8 @@
 ##############################################################################################################################
 # planned features: 
 
+xyz finished their game (instead of generic victory sound)
+
 kiosk relaunch after sync finish
 
 periodic setting of casino/morning after according to room?
@@ -77,7 +71,6 @@
 ##############################################################################################################################
 # ambitious extra ideas:
 
-xyz finished their game (instead of generic victory sound)
 "wave back" button
 more specific standby audio
 log video solution usage to discourage excessive use
