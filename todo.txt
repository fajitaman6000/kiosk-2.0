##############################################################################################################################
# Freeze log

[video server]Checking camera availability...
[video_server.check_camera] thread lock here
[qt overlay] Found kiosk_app on tkinter_root
[qt overlay] Stored kiosk_app with computer_name: TIME-MACHINE-KIOSK


...

[message handler] Creating new file downloader for admin IP: 192.168.0.110
[message handler] Initiating sync with admin at 192.168.0.110
[kiosk_file_downloader] Sync requested
[kiosk_file_downloader] Operations appear to be stalled, resetting state...
[kiosk_file_downloader] Reset sync state

...

[kiosk_file_downloader] Processing batch of 10 files (19.3MB)
[kiosk_file_downloader] Processed 50/73 files...
[kiosk_file_downloader] Processing batch of 10 files (44.7MB)
[kiosk_file_downloader] Processed 60/73 files...
[kiosk_file_downloader] Processing batch of 10 files


##############################################################################################################################
# important/immediate todo

<<<<<<< HEAD
=======
reintroduce screenshot functionality, either optimized or just not during videos (or send "watching video" image)

>>>>>>> c7019509
film video solutions, import/move over audio hints, add image hints as custom hints and images to the manual hint library

rebooter added to kiosk app

<<<<<<< HEAD
finish tk to qt transition

=======
>>>>>>> c7019509
##############################################################################################################################
# known priority bugs

resend behavior resulting in erroneous delayed actions

hangup reliability: 
    kiosks don't always launch successfully, especially after the video feed check
    kiosk doesn't retry/add itself back to queue after failed sync attempt
    "Blocking Network Operations (Highest Probability): This is by far the most likely culprit. The code has multiple places where network operations (sockets, HTTP requests) occur without proper timeouts and error handling. SIGINT (Ctrl+C) often interrupts these blocking calls.
    Deadlocks (Medium Probability): The code uses threading.Lock in several places (audio_server.py, video_server.py, kiosk_file_downloader.py, video_manager.py, prop_data_monitor.py). Improper lock acquisition and release can lead to deadlocks. A single Ctrl+C might interrupt one thread, potentially breaking a deadlock, but this is unreliable.
    Long-running operations in the main Tkinter thread (Medium Probability): Blocking calls in the Tkinter main thread will freeze the GUI and can lead to this behavior. While the code tries to offload to threads, some operations still might occur within after callbacks or event handlers.
    Pygame Mixer Issues (Low Probability): While less likely than network issues, improper use of pygame.mixer can sometimes cause hangs, especially if there are errors loading or playing audio files.
    Infinite Loops (Low Probability): Less likely, but still possible. If any of the while self.running: loops have a subtle bug that prevents them from exiting, this could occur."

##############################################################################################################################
# known low priority bugs

kiosk auto resets twice
tab out doesn't always clear UI elements from view
kiosk UI element clearing behaviors in relation to videos are flickery due to numerous checks "arguing" about whether they should persist
password for settings gets prompted twice
mqtt connections get crippled while running file sync

##############################################################################################################################
# planned features: 

xyz finished their game (instead of generic victory sound)

kiosk relaunch after sync finish

periodic setting of casino/morning after according to room?

reset props, reset room (runs reset all + reset kiosk)

##############################################################################################################################
# ambitious extra ideas:

"wave back" button
more specific standby audio
log video solution usage to discourage excessive use
make "reset kiosk" a reliable UI debugger somehow
soundcheck logic kiosk side
save props' status for blackbox, delete save upon load
"enable drink menu" by default on
dark theme
hint count on THEIR side
"your host/gamemaster's name" shown at victory/loss(?) screen
route sound to speaker placed in office instead of from headphones
LLM translator call
AI generated text hint based on room state
announce to lobby: room states for automatic standbys/room victory/out of time 
mqtt LEDs for GMs to point out items (checkbox on hints, available or not based on "has_light" flag in prop naming json)
kiosk responds to prop finishes with vfx
technician app (e.g "finish all" button), reset ALLLLLL props, kiosk restarter, soundcheck functionality
dark theme
destroy all tkinter kiosk side

profile creation,
profile deletion (admin only)
save hint to public (usable by all profiles, shown what profile made it, save to own private profile)
save hint to private (local to profile)
save hint to global/default (admin only)
set hint color

##############################################################################################################################

prop monitoring functionality prompt:

For now, on the admin side, it need only print every message it receives from the kiosk, but it will only receive such messages when it has asked the kiosk for them.

So, it sends a message to kiosk message handler, and that tells message_handler to tell prop_data_monitor to gather a copy of all the data and send via networking.

it will be up to the admin's network_broadcast_handler to receive and parse this data, again, but that's later and for now it will just print.

The admin will have a file which will contain all of the IPs that the kiosk will need to report its latest data on, so this info will be included in the message sent via message_handler.

Please examine the structure of prop_name_mapping.json. Each item will have added to it (if necessary; some items will not have an "ip" property) "ip". So when admin requests data on props, it will pull all the IPs from that room's props based on prop_name_mapping.json.<|MERGE_RESOLUTION|>--- conflicted
+++ resolved
@@ -27,20 +27,14 @@
 ##############################################################################################################################
 # important/immediate todo
 
-<<<<<<< HEAD
-=======
 reintroduce screenshot functionality, either optimized or just not during videos (or send "watching video" image)
 
->>>>>>> c7019509
 film video solutions, import/move over audio hints, add image hints as custom hints and images to the manual hint library
 
 rebooter added to kiosk app
 
-<<<<<<< HEAD
 finish tk to qt transition
 
-=======
->>>>>>> c7019509
 ##############################################################################################################################
 # known priority bugs
 
